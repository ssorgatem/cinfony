import pdb
import os
import sys
import unittest

<<<<<<< HEAD
pybel = indy = ironable = rdk = cdk = webel = opsin = None
=======
pybel = indy = ironable = rdk = cdk = obabel = webel = opsin = jchem = None
>>>>>>> 9525bb07
try:
    import pybel # From Open Babel
except ImportError:
    pass
try:
    from cinfony import cdk
except (RuntimeError, ImportError, KeyError):
    pass
try:
    from cinfony import pybel
except (ImportError, AttributeError, KeyError):
    pass
try:
    from cinfony import rdk
except ImportError:
    pass
try:
    from cinfony import opsin
except (ImportError, KeyError):
    pass
try:
    from cinfony import indy
except (IOError, ImportError, KeyError):
    pass
try:
    from cinfony import webel
except ImportError:
    pass
try:
    from cinfony import jchem
except (RuntimeError, ImportError, KeyError):
    pass

try: # Define next() for Jython 2.5
    next
except (NameError):
    next = lambda x: x.next()

class myTestCase(unittest.TestCase):
    """Additional methods not present in Jython 2.2"""
    # Taken from unittest.py in Python 2.5 distribution
    def assertFalse(self, expr, msg=None):
        "Fail the test if the expression is true."
        if expr: raise self.failureException(msg)
    def assertTrue(self, expr, msg=None):
        """Fail the test unless the expression is true."""
        if not expr: raise self.failureException(msg)
    def assertAlmostEqual(self, first, second, places=7, msg=None):
        """Fail if the two objects are unequal as determined by their
           difference rounded to the given number of decimal places
           (default 7) and comparing to zero.

           Note that decimal places (from zero) are usually not the same
           as significant digits (measured from the most signficant digit).
        """
        if round(second-first, places) != 0:
            raise self.failureException(
                  (msg or '%r != %r within %r places' % (first, second, places)))

class TestOpsin(myTestCase):
    toolkit = opsin
    
    def testconversion(self):
        """Convert from acetylsaliclyic acid to other formats"""
        mol = self.toolkit.readstring("iupac", "benzene")
        self.assertEqual(mol.write("smi"), "C1=CC=CC=C1")
        self.assertEqual(mol.write("inchi"), "InChI=1/C6H6/c1-2-4-6-5-3-1/h1-6H")
        cml = mol.write("cml")
    def testnoconversion(self):
        """A failed conversion - should raise IOError"""
        self.assertRaises(IOError, self.toolkit.readstring, "iupac", "Nosuchname")
    def testnoformats(self):
        """No such format - should raise ValueError"""
        self.assertRaises(ValueError, self.toolkit.readstring, "noel", "benzene")
    def testwritefile(self):
        """Test writing a file"""
        if os.path.isfile("tmp.cml"):
            os.remove("tmp.cml")
        mol = self.toolkit.readstring("iupac", "benzene")
        mol.write("cml", "tmp.cml")
        self.assertTrue(os.path.isfile("tmp.cml"))
        self.assertRaises(IOError, mol.write, "cml", "tmp.cml")
        mol.write("cml", "tmp.cml", overwrite=True)
        os.remove("tmp.cml")

class TestToolkit(myTestCase):
    
    def setUp(self):
        self.mols = [self.toolkit.readstring("smi", "CCCC"),
                     self.toolkit.readstring("smi", "CCCN")]
        self.head = list(self.toolkit.readfile("sdf", "head.sdf"))
        self.atom = self.head[0].atoms[1]

    def testattributes(self):
        """Test attributes like informats, descs and so on"""
        informats, outformats = self.toolkit.informats, self.toolkit.outformats
        self.assertNotEqual(len(self.toolkit.informats.keys()), 0)
        self.assertNotEqual(len(self.toolkit.outformats.keys()), 0)
        self.assertNotEqual(len(self.toolkit.descs), 0)
        self.assertNotEqual(len(self.toolkit.forcefields), 0)
        self.assertNotEqual(len(self.toolkit.fps), 0)

    def testInChI(self):
        """Test InChI generation"""
        inchi = self.mols[0].write("inchi").rstrip()
        inchikey = self.mols[0].write("inchikey").rstrip()
        self.assertEqual(inchi, "InChI=1S/C4H10/c1-3-4-2/h3-4H2,1-2H3")
        self.assertEqual(inchikey, "IJDNQMDRQITEOD-UHFFFAOYSA-N")
        mol = self.toolkit.readstring("inchi", inchi)
        self.assertEqual("CCCC", mol.write("smi").rstrip())

    def FPaccesstest(self):
        # Should raise AttributeError
        return self.mols[0].calcfp().nosuchname

    def testFPTanimoto(self):
        """Test the calculation of the Tanimoto coefficient"""
        fps = [x.calcfp() for x in self.mols]
        self.assertAlmostEqual(fps[0] | fps[1], self.tanimotoresult, 3)
        
    def testFPstringrepr(self):
        """Test the string representation and corner cases."""
        self.assertRaises(ValueError, self.mols[0].calcfp, "Nosuchname")
        self.assertRaises(AttributeError, self.FPaccesstest)
        r = str(self.mols[0].calcfp())
        t = r.split(", ")
        self.assertEqual(len(t), self.Nfpbits)
        
    def testFPbits(self):
        """Test whether the bits are set correctly."""
        bits = [x.calcfp().bits for x in self.mols]
        self.assertNotEqual(len(bits[0]), 0)
        bits = [set(x) for x in bits]
        # Calculate the Tanimoto coefficient the old-fashioned way
        tanimoto = len(bits[0] & bits[1]) / float(len(bits[0] | bits[1]))
        self.assertAlmostEqual(tanimoto, self.tanimotoresult, 3)

    def RSaccesstest(self):
        # Should raise AttributeError
        return self.mols[0].nosuchname

    def testRSformaterror(self):
        """Test that invalid formats raise an error"""
        self.assertRaises(ValueError, self.toolkit.readstring, "noel", "jkjk")
        self.assertRaises(IOError, self.toolkit.readstring, "smi", "&*)(%)($)")

    def testselfconversion(self):
        """Test that the toolkit can eat its own dog-food."""
        newmol = self.toolkit.Molecule(self.head[0])
        self.assertEqual(newmol._exchange,
                         self.head[0]._exchange)
        newmol = self.toolkit.Molecule(self.mols[0])
        self.assertEqual(newmol._exchange,
                         self.mols[0]._exchange)

    def testLocalOpt(self):
        """Test that local optimisation affects the coordinates"""
        oldcoords = self.head[0].atoms[0].coords
        self.head[0].localopt()
        newcoords = self.head[0].atoms[0].coords
        self.assertNotEqual(oldcoords, newcoords)

    def notestMake3D(self):
        """Test that 3D coordinate generation does something"""
        mol = self.mols[0]
        mol.make3D()
        self.assertNotEqual(mol.atoms[3].coords, (0., 0., 0.))

    def testDraw(self):
        """Create a 2D depiction"""
        self.mols[0].draw(show=False,
                          filename="%s.png" % self.toolkit.__name__)
        self.mols[0].draw(show=False) # Just making sure that it doesn't raise an Error
        self.mols[0].draw(show=False, update=True)
        coords = [x.coords for x in self.mols[0].atoms[0:2]]
        self.assertNotEqual(coords, [(0., 0., 0.), (0., 0., 0.)])
        self.mols[0].draw(show=False, usecoords=True,
                          filename="%s_b.png" % self.toolkit.__name__)

    def testRSgetprops(self):
        """Get the values of the properties."""
        # self.assertAlmostEqual(self.mols[0].exactmass, 58.078, 3)
        # Only OpenBabel has a working exactmass
        self.assertAlmostEqual(self.mols[0].molwt, 58.12, 2)
        self.assertEqual(len(self.mols[0].atoms), 4)
        self.assertRaises(AttributeError, self.RSaccesstest)

    def testRoundTripSMILES(self):
        """Convert the SMILES of benzene to itself"""
        benzene = "c1ccccc1"
        mol = self.toolkit.readstring("smi", benzene)
        smi = mol.write("smi").rstrip()
        self.assertEqual(smi, benzene)

    def testRSconversiontoMOL(self):
        """Convert to mol"""
        as_mol = self.mols[0].write("mol")
        test = """
 OpenBabel04220815032D

  4  3  0  0  0  0  0  0  0  0999 V2000
    0.0000    0.0000    0.0000 C   0  0  0  0  0
    0.0000    0.0000    0.0000 C   0  0  0  0  0
    0.0000    0.0000    0.0000 C   0  0  0  0  0
    0.0000    0.0000    0.0000 C   0  0  0  0  0
  1  2  1  0  0  0
  2  3  1  0  0  0
  3  4  1  0  0  0
M  END
"""
        data, result = test.split("\n"), as_mol.split("\n")
        self.assertEqual(len(data), len(result))
        self.assertEqual(data[-2], result[-2].rstrip()) # M  END

    def testRSstringrepr(self):
        """Test the string representation of a molecule"""
        self.assertEqual(str(self.mols[0]).strip(), "CCCC")

    def testRFread(self):
        """Is the right number of molecules read from the file?"""
        self.assertEqual(len(self.mols), 2)

    def RFreaderror(self):
        mol = next(self.toolkit.readfile("sdf", "nosuchfile.sdf"))

    def testRFmissingfile(self):
        """Test that reading from a non-existent file raises an error."""
        self.assertRaises(IOError, self.RFreaderror)

    def RFformaterror(self):
        mol = next(self.toolkit.readfile("noel", "head.sdf"))
    
    def testRFformaterror(self):
        """Test that invalid formats raise an error"""
        self.assertRaises(ValueError, self.RFformaterror)

    def RFunitcellerror(self):
        unitcell = self.mols[0].unitcell
    
    def testRFunitcellerror(self):
        """Test that accessing the unitcell raises an error"""
        self.assertRaises(AttributeError, self.RFunitcellerror)

    def testRFconversion(self):
        """Convert to smiles"""
        as_smi = [mol.write("smi").split("\t")[0] for mol in self.mols]
        ans = []
        for smi in as_smi:
            t = list(smi)
            t.sort()
            ans.append("".join(t))
        test = ['CCCC', 'CCCN']
        self.assertEqual(ans, test)

    def testRFsingletofile(self):
        """Test the molecule.write() method"""
        mol = self.mols[0]
        mol.write("smi", "testoutput.txt")
        test = 'CCCC'
        input = open("testoutput.txt", "r")
        filecontents = input.readlines()[0].split("\t")[0].strip()
        input.close()
        self.assertEqual(filecontents, test)
        self.assertRaises(IOError, mol.write, "smi", "testoutput.txt")
        os.remove("testoutput.txt")
        self.assertRaises(ValueError, mol.write, "noel", "testoutput.txt")
    
    def testRFoutputfile(self):
        """Test the Outputfile class"""
        self.assertRaises(ValueError, self.toolkit.Outputfile, "noel", "testoutput.txt")
        outputfile = self.toolkit.Outputfile("sdf", "testoutput.txt")
        for mol in self.head:
            outputfile.write(mol)
        outputfile.close()
        self.assertRaises(IOError, outputfile.write, mol)
        self.assertRaises(IOError, self.toolkit.Outputfile, "sdf", "testoutput.txt")
        input = open("testoutput.txt", "r")
        numdollar = len([x for x in input.readlines()
                         if x.rstrip() == "$$$$"])
        input.close()
        os.remove("testoutput.txt")
        self.assertEqual(numdollar, 2)

    def RFdesctest(self):
        # Should raise ValueError
        self.mols[0].calcdesc("BadDescName")

    def testRFdesc(self):
        """Test the descriptors"""
        desc = self.mols[1].calcdesc()
        self.assertTrue(len(desc) > 1)
        self.assertAlmostEqual(desc[self.tpsaname], 26.02, 2)
        self.assertRaises(ValueError, self.RFdesctest)

    def MDaccesstest(self):
        # Should raise KeyError
        return self.head[0].data['noel']

    def testMDaccess(self):
        """Change the value of a field"""
        data = self.head[0].data
        self.assertRaises(KeyError, self.MDaccesstest)
        data['noel'] = 'testvalue'
        self.assertEqual(data['noel'], 'testvalue')
        newvalues = {'hey':'there', 'yo':1}
        data.update(newvalues)
        self.assertEqual(data['yo'], '1')
        self.assertTrue('there' in data.values())

    def testMDglobalaccess(self):
        """Check out the keys"""
        data = self.head[0].data
        self.assertFalse(data.has_key('Noel'))
        self.assertEqual(len(data), len(self.datakeys))
        for key in data:
            self.assertEqual(key in self.datakeys, True)
        r = repr(data)
        self.assertTrue(r[0]=="{" and r[-2:]=="'}", r)

    def testMDdelete(self):
        """Delete some keys"""
        data = self.head[0].data
        self.assertTrue(data.has_key('NSC'))
        del data['NSC']
        self.assertFalse(data.has_key('NSC'))
        data.clear()
        self.assertEqual(len(data), 0)

    def testAiteration(self):
        """Test the ability to iterate over the atoms"""
        atoms = [atom for atom in self.head[0]]
        self.assertEqual(len(atoms), self.Natoms)

    def Atomaccesstest(self):
        # Should raise AttributeError
        return self.atom.nosuchname

    def testAattributes(self):
        """Get the values of some properties"""
        self.assertRaises(AttributeError, self.Atomaccesstest)
        self.assertAlmostEqual(self.atom.coords[0], -0.0691, 4)

    def testAstringrepr(self):
        """Test the string representation of the Atom"""
        test = "Atom: 8 (-0.07 5.24 0.03)"
        self.assertEqual(str(self.atom), test)

    def testSMARTS(self):
        """Searching for ethyl groups in triethylamine"""
        mol = self.toolkit.readstring("smi", "CCN(CC)CC")
        smarts = self.toolkit.Smarts("[#6][#6]")
        ans = smarts.findall(mol)
        self.assertEqual(len(ans), 3)

    def testAddh(self):
        """Adding and removing hydrogens"""
        self.assertEqual(len(self.mols[0].atoms),4)
        self.mols[0].addh()
        self.assertEqual(len(self.mols[0].atoms),14)
        self.mols[0].removeh()
        self.assertEqual(len(self.mols[0].atoms),4)
        
class TestOBabel(TestToolkit):
    toolkit = pybel
    tanimotoresult = 1/3.
    Natoms = 15
    tpsaname = "TPSA"
    Nfpbits = 32
    datakeys = ['NSC', 'Comment', 'OpenBabel Symmetry Classes',
		'MOL Chiral Flag']

    def testFP_FP3(self):
        "Checking the results from FP3"
        fps = [x.calcfp("FP3") for x in self.mols]
        self.assertEqual(fps[0] | fps[1], 0.)

    def testunitcell(self):
        """Testing unit cell access"""
        mol = next(self.toolkit.readfile("cif", "hashizume.cif"))
        cell = mol.unitcell
        self.assertAlmostEqual(cell.GetAlpha(), 93.0, 1)

    def testMDcomment(self):
        """Mess about with the comment field"""
        data = self.head[0].data
        self.assertEqual('Comment' in data, True)
        self.assertEqual(data['Comment'], 'CORINA 2.61 0041  25.10.2001')
        data['Comment'] = 'New comment'
        self.assertEqual(data['Comment'], 'New comment')

    def importtest(self):
        self.mols[0].draw(show=True, usecoords=True)

    def testRSgetprops(self):
        """Get the values of the properties."""
        self.assertAlmostEqual(self.mols[0].exactmass, 58.078, 3)
        self.assertAlmostEqual(self.mols[0].molwt, 58.122, 3)
        self.assertEqual(len(self.mols[0].atoms), 4)
        self.assertRaises(AttributeError, self.RSaccesstest)

class TestJybel(TestOBabel):
    pass

class TestIronable(TestJybel):
    def testDraw(self):
        """No creating a 2D depiction"""
        pass

class TestPybel(TestOBabel):
    toolkit = pybel

class TestRDKit(TestToolkit):
    toolkit = rdk
    tanimotoresult = 1/3.
    Natoms = 9
    tpsaname = "TPSA"
    Nfpbits = 64
    datakeys = ['NSC']

    def testRSconversiontoMOL2(self):
        """No conversion to MOL2 done"""
        pass

class TestIndigo(TestToolkit):
    toolkit = indy
    tanimotoresult = 1/3.
    Natoms = 15
    tpsaname = "TPSA"
    Nfpbits = 934
    datakeys = ['NSC']

    def testRSconversiontoMOL2(self):
        """No conversion to MOL2 done"""
        pass

    def testRFdesc(self):
        """No descriptors"""
        pass

    def testattributes(self):
        """Test attributes like informats, descs and so on"""
        informats, outformats = self.toolkit.informats, self.toolkit.outformats
        self.assertNotEqual(len(self.toolkit.informats.keys()), 0)
        self.assertNotEqual(len(self.toolkit.outformats.keys()), 0)
        self.assertNotEqual(len(self.toolkit.fps), 0)

    def testLocalOpt(self):
        """No forcefields"""
        pass


class TestWebel(TestToolkit):
    toolkit = webel
    tanimotoresult = 0.375
    Natoms = 9
    tpsaname = "TPSADescriptor_TopoPSA"
    Nfpbits = 1
    datakeys = ['NSC']

    def setUp(self):
        self.mols = [self.toolkit.readstring("smi", "CCCC"),
                     self.toolkit.readstring("smi", "CCCN")]

    def testselfconversion(self):
        """Test that the toolkit can eat its own dog-food."""
##        newmol = self.toolkit.Molecule(self.head[0])
##        self.assertEqual(newmol._exchange,
##                         self.head[0]._exchange)
        newmol = self.toolkit.Molecule(self.mols[0])
        self.assertEqual(newmol._exchange,
                         self.mols[0]._exchange)
    def testAattributes(self):
        """Not testing atom attributes"""
    def testAstringrepr(self):
        """Not testing atom repr"""
    def testAiteration(self):
        """Not testing the ability to iterate over the atoms"""
    def testAddh(self):
        """Not testing adding/removing hydrogens"""
    def testLocalOpt(self):
        """Not testing local opt"""
    def testMake3D(self):
        """Not generating 3D coordinates"""
    def testMDaccess(self):
        """Not changing the value of a field"""
    def testMDglobalaccess(self):
        """Not checking out the keys"""
    def testMDdelete(self):
        """Not deleting some keys"""
    def testRFmissingfile(self):
        """Not testing that reading from a non-existent file raises an error."""
    def testRFformaterror(self):
        """Not testing that invalid formats raise an error"""
    def testRSgetprops(self):
        """Get the values of the properties."""
        self.assertAlmostEqual(self.mols[0].molwt, 58.12, 2)
        self.assertEqual(self.mols[1].formula, "C3H9N")
        self.assertRaises(AttributeError, self.RSaccesstest)
    def testDraw(self):
        """Create a 2D depiction"""
        self.mols[0].draw(show=False,
                          filename="%s.png" % self.toolkit.__name__)
        self.mols[0].draw(show=False) # Just making sure that it doesn't raise an Error
    def testRSformaterror(self):
        """Test that invalid formats raise an error"""
        self.assertRaises(ValueError, self.toolkit.readstring, "noel", "jkjk")
    def testSMARTS(self):
        """Searching for ethyl groups in triethylamine"""
        mol = self.toolkit.readstring("smi", "CCN(CC)CC")
        smarts = self.toolkit.Smarts("[#6][#6]")
        ans = smarts.match(mol)
        self.assertTrue(ans)
    def testRFoutputfile(self):
        """Test the Outputfile class"""
        self.assertRaises(ValueError, self.toolkit.Outputfile, "noel", "testoutput.txt")
        outputfile = self.toolkit.Outputfile("sdf", "testoutput.txt")
        for mol in self.mols:
            outputfile.write(mol)
        outputfile.close()
        self.assertRaises(IOError, outputfile.write, mol)
        self.assertRaises(IOError, self.toolkit.Outputfile, "sdf", "testoutput.txt")
        input = open("testoutput.txt", "r")
        numdollar = len([x for x in input.readlines()
                         if x.rstrip() == "$$$$"])
        input.close()
        os.remove("testoutput.txt")
        self.assertEqual(numdollar, 2)
    def testattributes(self):
        """Test attributes like informats, descs and so on"""
        informats, outformats = self.toolkit.informats, self.toolkit.outformats
        self.assertNotEqual(len(self.toolkit.informats.keys()), 0)
        self.assertNotEqual(len(self.toolkit.outformats.keys()), 0)
        self.assertNotEqual(len(self.toolkit.getdescs()), 0)
        self.assertNotEqual(len(self.toolkit.fps), 0)
    def testRSconversiontoMOL(self):
        """Convert to mol"""
        as_mol = self.mols[0].write("mol")
        test = """C4H10
APtclcactv01251010412D 0   0.00000     0.00000

 14 13  0  0  0  0  0  0  0  0999 V2000
    2.8660   -0.2500    0.0000 C   0  0  0  0  0  0  0  0  0  0  0  0
    3.7321    0.2500    0.0000 C   0  0  0  0  0  0  0  0  0  0  0  0
    2.0000    0.2500    0.0000 C   0  0  0  0  0  0  0  0  0  0  0  0
    4.5981   -0.2500    0.0000 C   0  0  0  0  0  0  0  0  0  0  0  0
    2.3100    0.7869    0.0000 H   0  0  0  0  0  0  0  0  0  0  0  0
    1.4631    0.5600    0.0000 H   0  0  0  0  0  0  0  0  0  0  0  0
    1.6900   -0.2869    0.0000 H   0  0  0  0  0  0  0  0  0  0  0  0
    2.4675   -0.7249    0.0000 H   0  0  0  0  0  0  0  0  0  0  0  0
    3.2646   -0.7249    0.0000 H   0  0  0  0  0  0  0  0  0  0  0  0
    4.1306    0.7249    0.0000 H   0  0  0  0  0  0  0  0  0  0  0  0
    3.3335    0.7249    0.0000 H   0  0  0  0  0  0  0  0  0  0  0  0
    4.2881   -0.7869    0.0000 H   0  0  0  0  0  0  0  0  0  0  0  0
    5.1350   -0.5600    0.0000 H   0  0  0  0  0  0  0  0  0  0  0  0
    4.9081    0.2869    0.0000 H   0  0  0  0  0  0  0  0  0  0  0  0
  1  3  1  0  0  0  0
  1  2  1  0  0  0  0
  2  4  1  0  0  0  0
  3  5  1  0  0  0  0
  3  6  1  0  0  0  0
  3  7  1  0  0  0  0
  1  8  1  0  0  0  0
  1  9  1  0  0  0  0
  2 10  1  0  0  0  0
  2 11  1  0  0  0  0
  4 12  1  0  0  0  0
  4 13  1  0  0  0  0
  4 14  1  0  0  0  0
M  END
$$$$"""
        data, result = test.split("\n"), as_mol.split("\n")
        self.assertEqual(len(data), len(result))
        self.assertEqual(data[-2], result[-2].rstrip()) # M  END
        
        
class TestCDK(TestToolkit):
    toolkit = cdk
    tanimotoresult = 0.375
    Natoms = 15
    tpsaname = "tpsa"
    Nfpbits = 4 # The CDK uses a true java.util.Bitset
    datakeys = ['NSC', 'cdk:Remark', 'cdk:Title']

    def testLocalOpt(self):
        """No local opt testing done"""
        pass
    def testMake3D(self):
        """No 3D coordinate generation done"""
        pass

    def testRSgetprops(self):
        """Get the values of the properties."""
        # self.assertAlmostEqual(self.mols[0].exactmass, 58.078, 3)
        # Only OpenBabel has a working exactmass
        self.assertAlmostEqual(self.mols[0].molwt, 58.12, 2)
        self.assertEqual(len(self.mols[0].atoms), 4)
        self.assertRaises(AttributeError, self.RSaccesstest)

class TestJchem(TestToolkit):
    toolkit = jchem
    tanimotoresult = 0.444
    Natoms = 15
    tpsaname = "TPSA"
    Nfpbits = 5
    datakeys = ['NSC']

    def testLocalOpt(self):
        """No local opt testing done"""
        pass
    def testMake3D(self):
        """No 3D coordinate generation done"""
        pass

    def testRSgetprops(self):
        """Get the values of the properties."""
        # self.assertAlmostEqual(self.mols[0].exactmass, 58.078, 3)
        # Only OpenBabel has a working exactmass
        self.assertAlmostEqual(self.mols[0].molwt, 58.12, 2)
        self.assertEqual(len(self.mols[0].atoms), 4)
        self.assertRaises(AttributeError, self.RSaccesstest)

class TestCDKJPype(TestCDK):
    def testDraw(self):
        """No depiction supported I'm afraid"""
        pass

if __name__=="__main__":
    if os.path.isfile("testoutput.txt"):
        os.remove("testoutput.txt")

    lookup = {'cdk': TestCDK, 'obabel':TestOBabel, 'rdk':TestRDKit,
              'webel': TestWebel, 'opsin': TestOpsin, 'indy': TestIndigo,
              'pybel':TestPybel, 'jchem':TestJchem}
    if sys.platform[:4] == "java":
        lookup['obabel'] = TestJybel
        del lookup['rdk']
    elif sys.platform[:3] == "cli":
        lookup['obabel'] = TestIronable
        del lookup['rdk']
        del lookup['cdk']
        del lookup['jchem']
        del lookup['opsin']
    else:
        lookup['cdk'] = TestCDKJPype

    # Only run Pybel tests if specifically asked
    testcases = list(lookup.values()).remove(TestPybel)

    if len(sys.argv) > 1:
        testcases = [lookup[x] for x in sys.argv[1:]]

    for testcase in testcases:
        print("\n\n\nTESTING %s\n%s\n\n" % (testcase.__name__, "== "*10))
        myunittest = unittest.defaultTestLoader.loadTestsFromTestCase(testcase)
        unittest.TextTestRunner(verbosity=1).run(myunittest)<|MERGE_RESOLUTION|>--- conflicted
+++ resolved
@@ -3,11 +3,7 @@
 import sys
 import unittest
 
-<<<<<<< HEAD
-pybel = indy = ironable = rdk = cdk = webel = opsin = None
-=======
-pybel = indy = ironable = rdk = cdk = obabel = webel = opsin = jchem = None
->>>>>>> 9525bb07
+pybel = indy = ironable = rdk = cdk = webel = opsin = jchem = None
 try:
     import pybel # From Open Babel
 except ImportError:
@@ -156,7 +152,7 @@
 
     def testselfconversion(self):
         """Test that the toolkit can eat its own dog-food."""
-        newmol = self.toolkit.Molecule(self.head[0])
+        newmol = self.toolkit.Molecule(self.head0])
         self.assertEqual(newmol._exchange,
                          self.head[0]._exchange)
         newmol = self.toolkit.Molecule(self.mols[0])
